--- conflicted
+++ resolved
@@ -84,13 +84,10 @@
         # eg: 'keyword1', 'keyword2', 'keyword3',
     ],
     python_requires='>=2.7, !=3.0.*, !=3.1.*, !=3.2.*, !=3.3.*, !=3.4.*',
-<<<<<<< HEAD
-    install_requires=['numpy>=1.17.2', 'pandas>=0.25.3', 'h5py', 'scipy', 'statsmodels',
-                      'matplotlib', 'scikit-learn>=0.21', 'pysnptools', 'fastlmm'  # eg: 'aspectlib==1.1.1', 'six>=1.7',
-=======
+
     install_requires=['numpy>=1.17.2', 'pandas>=0.25.3', 'cython', 'h5py', 'scipy', 'statsmodels',
                       'matplotlib', 'scikit-learn>=0.21', 'pysnptools', 'fastlmm'
->>>>>>> 9161375c
+
                       ],
     extras_require={
         # eg:
