"""Contains classes for variance component score tests.

A single kernel and two-kernel score-based test is available for a linear link function (continuous phenotypes) (:class:`ScoretestNoK` and :class:`Scoretest2K`).
With the second kernel :math:`K_0` correcting for population structure.
A single kernel score-based test is available for a logistic link function (binary phenotypes) (:class:`ScoretestLogit`)

Null model single kernel:

.. math:: y = {\\alpha} X + {\\epsilon}

Alternative model single kernel:

.. math:: y = {\\alpha} X + {\\gamma} G_1 + {\\epsilon}

Null model two-kernel:

.. math:: y = {\\alpha} X + {\\beta} G_0 + {\\epsilon}

Alternative model two-kernel:

.. math:: y = {\\alpha} X + {\\beta} G_0 + {\\gamma} G_1 + {\\epsilon}

With: :math:`X`: covariates, dimension :math:`nxc` (:math:`n:=` number of individuals, :math:`c:=` number of covariates),
:math:`G_0`: variants to construct the background kernel :math:`K_0` from, correcting for population structure, dimensions :math:`nxm` (:math:`n:=` number of individuals, :math:`m:=` number of variants/variants),
:math:`G_1`: set of variants to test, dimensions :math:`nxk` (:math:`n:=` number of individuals, :math:`k:=` number of variants in set to test association for).

.. note:: For all classes of the module :mod:`scoretest` the class attributes are instance attributes! This is a bug in the automatic documentation.

.. note::
   The source code of the mathematical implementation is adopted from the `FaST-LMM <https://pypi.org/project/fastlmm/>`_ Python package  from Microsoft Corporation.
   Source code can be found in :mod:`fastlmm.association.score`.

"""

# imports
import logging
import time

import numpy as np
import scipy as sp
import scipy.linalg as LA
from scipy.optimize import brentq as root
from scipy.stats import chi2, norm
import statsmodels.api as sm
from seak.cppextension import wrap_qfc

from seak.mingrid import minimize1D

# set logging configs
logging.basicConfig(format='%(asctime)s - %(lineno)d - %(message)s')


class DaviesError(Exception):
    """raise this error if Davie's method does not converge"""
    pass

class Scoretest:
    """Superclass for all score-based set-association tests.

    Defines all common attributes and implements methods that all subclasses share, such as methods for p-value
    computation for alternative :func:`pv_alt_model` model.

    Interface for Scoretest subclasses.

    :ivar numpy.ndarray Y: :math:`nx1` matrix containing the phenotype (:math:`n:=` number of individuals)
    :ivar numpy.ndarray X: :math:`nxc` matrix containing the covariates (:math:`n:=` number of individuals, :math:`c:=` number of covariates)
    :ivar int N: number of individuals
    :ivar int P: number of phenotypes
    :ivar int D: number of covariates
    :ivar int Neff: effective sample size (number of individuals) as used in calculations of unbiased estimators
    """

    __slots__ = ["Y", "X", "N", "P", "D", "Neff"]

    def __init__(self, phenotypes, covariates):
        """Constructor.

        If no covariates are given or if the covariates do not contain a bias column, a bias column is added.
        Sets up all attributes common to all score-based set-association tests.

        :param numpy.ndarray phenotypes: :math:`nx1` matrix containing the phenotype (:math:`n:=` number of individuals)
        :param numpy.ndarray covariates: :math:`nxc` matrix containing the covariates (:math:`n:=` number of individuals, :math:`c:=` number of covariates)
        """
        self.Y = self._set_phenotypes(phenotypes)  # phenotypes
        self.N = self.Y.shape[0]  # number of individuals
        self.P = self.Y.shape[1]  # number of phenotypes
        self.X = self._set_covariates(covariates)  # covariates
        self.D = self.X.shape[1]  # num of covariates
        self.Neff = self.N - self.D  # unbiased estimator for variance

        if self.P != 1:
            logging.error('More than one phenotype given.')

        if self.X.shape[0] != self.N:
            logging.error('Number of individuals in phenotype and covariates does not match.')

    def _set_phenotypes(self, phenotypes):
        """Casts phenotypes to two dimensions."""
        if phenotypes.ndim == 1:
            phenotypes = phenotypes.reshape(len(phenotypes), 1)
        return phenotypes

    def _set_covariates(self, covariates):
        """Appends bias (offset) column to covariates if not present."""
        if covariates is None:
            X = np.ones((self.N, 1))
        elif not self.has_bias(covariates):
            X = sp.hstack((np.ones((self.N, 1)), covariates))
        else:
            X = covariates
        return X

    @staticmethod
    def has_bias(covariates):
        """Checks whether at least one all constant column (bias) is present in the covariates."""
        # Might have multiple invariant columns, though! Not dropped.
        for i in range(covariates.shape[1]):
            if np.all(covariates[:, i] == covariates[0, i]) and covariates[0, i] != 0:
                return True
        return False

    @staticmethod
    def _linreg(Y, X=None, Xdagger=None):
        """Efficient multiplication with symmetric covariate orthogonal projection matrix.

        Corresponds to Lippert et al., 2014, Supplement p. 10 Proposition 9
        S*a = a - X(Xdagger*a)
        with S = (I_N - X*(X.T*X)^-1*X.T) rank: N-D, symmetric covariate orthogonal projection matrix
        Source: fastlmm.association.score.py

        :param numpy.ndarray Y: factor that is multiplied with S
        :param numpy.ndarray X: covariate matrix
        :param numpy.ndarray Xdagger: precomputed Moore-Penrose pseudo-inverse of the covariate matrix or None, gets computed if not provided
        :return: result of multiplication (regressed out covariate effects); and Moore-Penrose pseudo-inverse of the covariate matrix
        :rtype: numpy.ndarray, numpy.ndarray

        The resulting term is nothing but the ordinary least squares (OLS) regression residuals after regressing out X.
        Note, that the pseudoinverse of the covariates, X†, need only be computed once (in O(ND2)) and then can be re-used across different a.
        For multiplication of matrices by S the result is applied by treating each row or column as a vector in the multiplication.
        Lippert et al., 2014

        """
        if X is None:
            RxY = Y - Y.mean(0)
            return RxY, None
        else:
            if Xdagger is None:
                Xdagger = np.linalg.pinv(X)
            RxY = Y - X.dot(Xdagger.dot(Y))
            return RxY, Xdagger

    @staticmethod
    def _hat(Y, X=None, Xdagger=None):
        """Efficient multiplication with hat-matrix.
        """

        if X is None:
            Yhat = Y.mean(0)
            return Yhat, None
        else:
            if Xdagger is None:
                Xdagger = np.linalg.pinv(X)
            Yhat = X.dot(Xdagger.dot(Y))
            return Yhat, Xdagger


    def pv_alt_model(self, G1, G2=None, method='davies'):
        """Computes p-value of the alternative model.

        :param numpy.ndarray G1: set of variants to test, dimensions :math:`nxk` (:math:`n:=` number of individuals, :math:`k:=` number of variants to test association for)
<<<<<<< HEAD
=======
        :param numpy.ndarray G2: set of variants to condition on (:math:`n:=` number of individuals, :math:`k:=` number of variants to condition on)

>>>>>>> 9161375c
        :return: p-value of the alternative model
        :rtype: float
        """
        if G1.shape[0] != self.N:
            logging.error('Number of individuals in phenotype and genotypes to be tested does not match.')

        if G2 is None:
            squaredform, GPG = self._score(G1)
        else:
            if G1.shape[0] != G2.shape[0]:
                logging.error('Number of individuals in G1 and G2 do not match.')
            squaredform, GPG = self._score_conditional(G1, G2)

        if method == 'davies':
            pv = self._pv_davies(squaredform, GPG)
        elif method == 'saddle':
            pv = self._pv_saddle(squaredform, GPG)
        else:
            raise NotImplementedError('method "{}" not implemented.'.format(method))

        return pv

    def _score(self, G1):
        """Method that returns the score-based test statistic (squaredform) and the matrix (1/2)xG.TxPthetaxG (GPG) from
        which the null distribution can be efficiently computed for a set of genotypes.

        :param numpy.ndarray G1: set of variants to test, dimensions :math:`nxk` (:math:`n:=` number of individuals, :math:`k:=` number of variants to test association for)
        :return: squaredform, GPG
        :raises: NotImplementedError - Interface.
        """
        raise NotImplementedError

    def _score_conditional(self, G1, G2):
        """Method that returns the conditional score-based test statistic (squaredform) for G1 conditioned on G2 and the
        matrix (1/2)xG.TxPthetaxG (GPG) from which the null distribution can be efficiently computed for a set of genotypes.

        :param numpy.ndarray G1: set of variants to test, dimensions :math:`nxk` (:math:`n:=` number of individuals, :math:`k:=` number of variants to test association for)
        :return: squaredform, GPG
        :raises: NotImplementedError - Interface.
        """
        raise NotImplementedError


    @staticmethod
    def _pv_davies(squaredform, GPG):
        """Given the test statistic and GPG computes the corresponding p-value."""
        eigvals = LA.eigh(GPG, eigvals_only=True)
        pv = Scoretest._pv_davies_eig(squaredform, eigvals)
        return pv

    @staticmethod
    def _pv_davies_eig(squaredform, eigvals):
        """Given the test statistic and the eigenvalues of GPG computes the corresponding p-value using Davie's method"""

        if squaredform == 0.:
            return 1.

        if len(eigvals) == 1:
            # skip
            return (chi2(df=1., scale=eigvals).sf(squaredform))[0]

        try:
            result = Scoretest._qf(squaredform, eigvals)
        except DaviesError:
            logging.warning('Using "saddle" instead of "davies" (likely because "davies" did not converge)')
            result = [Scoretest._pv_saddle_eig(squaredform, eigvals)]  # if Davies method does not converge use
        # removed keyword argument that corresponds to default.

        if result[0] == 0.:
            logging.warning('Using "saddle" instead of "davies" (Davies returned 0.)')
            try:
                result = [Scoretest._pv_saddle_eig(squaredform, eigvals)]
            except ValueError:
                logging.warning('failed to use "saddle" but "davies" returned 0., reporting -1.')
                result = [-1.0]

        return result[0]

    @staticmethod
    def _qf(chi2val, coeffs, dof=None, noncentrality=None, sigma=0.0, lim=1000000, acc=1e-7):
        """Given the test statistic (squaredform) and the eigenvalues of GPG computes the corresponding p-value, calls a C script."""

        from seak.cppextension import wrap_qfc

        size = coeffs.shape[0]
        if dof is None:
            dof = np.ones(size, dtype='int32')
        if noncentrality is None:
            noncentrality = np.zeros(size)
        ifault = np.zeros(1, dtype='int32')
        trace = np.zeros(7)

        pval = 1.0 - wrap_qfc.qf(coeffs, noncentrality, dof, sigma, chi2val, lim, acc, trace, ifault)

        if ifault[0] > 0:
            logging.warning('ifault {} encountered during p-value computation'.format(ifault[0]))
            raise DaviesError

        return pval, ifault[0], trace

    @staticmethod
    def _pv_saddle(squaredform, GPG):
        eigvals = LA.eigh(GPG, eigvals_only=True)
        pv = Scoretest._pv_saddle_eig(squaredform, eigvals)
        return pv

    @staticmethod
    def _pv_saddle_eig(squaredform, eigvals, delta=None):
        """Given the test statistic and the eigenvalues of GPG computes the corresponding p-value using saddle-point approximation."""
        # (D. KUONEN 1999) as implemented in the skatMeta package
        x = squaredform
        lambd = eigvals
        delta = np.zeros(len(lambd)) if delta is None else delta

        if x == 0.:
            # skip
            return 1.

        if len(lambd) == 1:
            # skip
            return (chi2(df=1., loc=delta, scale=lambd).sf(x))[0]

        d = np.max(lambd)
        lambd /= d
        x /= d

        def k0(zeta):
            return -1 * np.sum(np.log(1 - 2 * zeta * lambd)) / 2 + np.sum((delta * lambd * zeta) / (1 - 2 * zeta * lambd))

        def kprime0(zeta):
            return np.sum(lambd / (1 - 2 * zeta * lambd)) + np.sum((delta*lambd)/(1-2*zeta*lambd) + 2*(delta*zeta*lambd**2)/(1-2*zeta*lambd)**2)

        def kpprime0(zeta):
            return 2 * np.sum(lambd**2 / (1-2*zeta*lambd)**2) + np.sum((4*delta*lambd**2) / (1-2*zeta*lambd)**2 + 8*delta*zeta*lambd**3 / (1-2*zeta*lambd)**3)

        n = len(lambd)

        if np.any(lambd < 0.):
            lmin = np.max(1 / (2 * lambd[lambd < 0.])) * 0.99999
        elif x > np.sum(lambd):
            lmin = -0.01
        else:
            lmin = -n / (2 * x)

        lmax = np.min(1 / (2 * lambd[lambd > 0.])) * 0.99999

        try:
            def func(zeta):
                return kprime0(zeta) - x
            hatzeta = root(func, lmin, lmax, maxiter=1000)
        except RuntimeError as e:
            logging.warning('P-value computation did not converge:\n{}'.format(e))
            return np.nan

        w = np.sign(hatzeta) * np.sqrt(2 * (hatzeta * x - k0(hatzeta)))
        v = hatzeta * np.sqrt(kpprime0(hatzeta))

        if np.abs(hatzeta) < 1e-4:
            return np.nan
        else:
            return norm(loc=0., scale=1.).sf(w + np.log(v/w)/w)




class ScoretestNoK(Scoretest):
    """Single kernel score-based set-association test for continuous phenotypes.

    Sets up null model for given phenotypes and covariates.
    If no covariates are given or if the covariates do not contain a bias column, a bias column is added.
    Compute p-value for alternative model with :func:`pv_alt_model`.

    Null model single kernel:

    .. math:: Y = {\\alpha} X + {\\epsilon}

    Alternative model single kernel:

    .. math:: Y = {\\alpha} X + {\\gamma} G_1 + {\\epsilon}

    With: :math:`X`: covariates, dimension :math:`nxc` (:math:`n:=` number of individuals, :math:`c:=` number of covariates)
    :math:`G_1`: set of variants to test, dimensions :math:`nxk` (:math:`n:=` number of individuals, :math:`k:=` number of variants in set to test association for)

    :param numpy.ndarray phenotypes: :math:`nx1` matrix containing the phenotype (:math:`n:=` number of individuals)
    :param numpy.ndarray covariates: :math:`nxc` matrix containing the covariates (:math:`n:=` number of individuals, :math:`c:=` number of covariates)

    :ivar RxY: OLS residuals of the phenotype after regressing out fixed effects (covariates X)
    :ivar Xdagger: Moore-Penrose pseudo-inverse of the covariate matrix X
    :ivar sigma2: environmental variance
    """

    __slots__ = ["RxY", "Xdagger", "sigma2"]

    def __init__(self, phenotypes, covariates):
        """Constructor."""
        super().__init__(phenotypes, covariates)
        self.RxY, self.Xdagger, self.sigma2 = self._compute_null_model()

    def coef(self, G1):

        '''
        Returns single-variant regression coefficients and their estimated variances

        :param numpy.ndarray G1: N x 1 vector
        :return dict: dictionary with two slots: "beta" and "var_beta"
        '''

        if G1.ndim == 1:
            G1 = G1[:, np.newaxis]

        assert G1.shape[1] == 1, 'Error: this is only supported for single variables'

        RxG, self.Xdagger = super()._linreg(Y=G1, X=self.X, Xdagger=self.Xdagger)

        denom = G1.T.dot(RxG)

        beta_hat = G1.T.dot(self.RxY) / denom

        residuals = (self.RxY - RxG.dot(beta_hat))
        sigma2 = (residuals * residuals).sum() / (self.N - self.D - 1)

        var_beta_hat = sigma2 / denom

        return {'beta':beta_hat, 'var_beta':var_beta_hat}

    def _compute_null_model(self):
        """Computes parameters of null model."""
        # residual of y regressed on X, which here, is equivalent to sigma2*Py (P is the projection matrix, which is idempotent)
        # note: Xdagger is pseudo inverse of X

        RxY, Xdagger = super()._linreg(Y=self.Y, X=self.X, Xdagger=None)

        # estimate for residual (environmental) variance
        sigma2 = (RxY * RxY).sum() / (self.Neff * self.P)

        return RxY, Xdagger, sigma2

    def _score(self, G1):
        """Computes squaredform and GPG, input for p-value computation. """

        # for the 1K case, P reduces to 1/sigma2*S
        # multiplication with S is achieved by getting the residuals regressed on X.
        # SG, needed for "GPG":
        RxG, self.Xdagger = super()._linreg(Y=G1, X=self.X, Xdagger=self.Xdagger)

        # needed for the squared form:
        GtRxY = G1.T.dot(self.RxY)

        ## original note: P is never computed explicitly, only via residuals such as Py=1/sigma2(I-Xdagger*X)y and
        ## PG=1/sigma2(I-Xdagger*X)G
        ## also note that "RxY"=Py=1/sigma2*(I-Xdagger*X)y is nothing more (except for 1/sigma2) than the residual of y
        ## regressed on X (i.e. y-X*beta), and similarly for PG="RxG"

        # note: because GtRxY has shape (D, 1), the code below is the same as (GtRxY.transpose()).dot(GtRxY)/(2 * sigma2^2):
        ## original note: yPKPy=yPG^T*GPy=(yPG^T)*(yPG^T)^T

        squaredform = ((GtRxY * GtRxY).sum()) * (0.5 / (self.sigma2 * self.sigma2))

        # we are only interested in the eigenvalues of GPG
        # np.dot(RxG.T, RxG) and np.dot(RxG, RxG.T) have the same non-zero eigenvalues!
        if G1.shape[0] > G1.shape[1]:
            # full rank, i.e. D > N
            GPG = np.dot(RxG.T, RxG)  # GPG is always a square matrix in the smaller dimension
        else:
            # low rank, i.e. D < N
            GPG = np.dot(RxG, RxG.T)

        GPG /= self.sigma2 * 2.0  # what we will take eigenvalues of for Davies, scale because P is 0.5 * 1/sigmae2 * S

        return squaredform, GPG

    def _score_conditional(self, G1, G2):
        """Computes squaredform and GPG, input for p-value computation. """

        # for the 1K case, P reduces to 1/sigma2*S
        # multiplication with S is achieved by getting the residuals regressed on X.
        # SG, needed for "GPG":

        n1 = G1.shape[1]

        Gc = np.concatenate([G1, G2], axis=1)

        # SG
        RxGc, Xdagger = super()._linreg(Y=Gc, X=self.X, Xdagger=self.Xdagger)

        # score statistics:
        GtRxY = Gc.T.dot(self.RxY)
        G2tRxY = GtRxY[n1:]

        GPG = np.dot(RxGc.T, RxGc)

        G1tPG1 = GPG[0:n1, 0:n1]
        G2tPG2 = GPG[n1:, n1:]
        G1tPG2 = GPG[0:n1, n1:]
        G2tPG1 = GPG[n1:, 0:n1]

        # conditioning of the test statistics:
        G1tPG2_G2tPG2inv = G1tPG2.dot(np.linalg.inv(G2tPG2))

        # conditional G1tPG1 -> GPG
        GPG = G1tPG1 - G1tPG2_G2tPG2inv.dot(G2tPG1)

        # conditional squaredform
        expected_teststat = G1tPG2_G2tPG2inv.dot(G2tRxY)
        G1tRxY_cond = GtRxY[:n1] - expected_teststat

        squaredform = ((G1tRxY_cond * G1tRxY_cond).sum()) / (2.0 * self.sigma2 * self.sigma2)
        GPG /= (self.sigma2 * 2.0)

        return squaredform, GPG

class ScoretestLogit(Scoretest):
    """Single kernel score-based set-association test for binary phenotypes.

    Sets up null model for given phenotypes and covariates.
    If no covariates are given or if the covariates do not contain a bias column, a bias column is added.
    Compute p-value for alternative model with :func:`pv_alt_model`.

    :param numpy.ndarray phenotypes: :math:`nx1` matrix containing the phenotype (:math:`n:=` number of individuals)
    :param numpy.ndarray covariates: :math:`nxc` matrix containing the covariates (:math:`n:=` number of individuals, :math:`c:=` number of covariates)
    """

    __slots__ = ["pY", "stdY", "VX", "pinvVX"]

    def __init__(self, phenotypes, covariates):
        super().__init__(phenotypes, covariates)
        # check if is binary
        uniquey = np.unique(self.Y)
        if not np.sort(uniquey).tolist() == [0, 1]:
            raise Exception("must use binary data in {0,1} for logit tests, found:" + str(self.Y))
        self.pY, self.stdY, self.VX, self.pinvVX = self._compute_null_model()

    def _compute_null_model(self):
        """Computes parameters of null model."""
        logreg_mod = sm.Logit(self.Y[:, 0], self.X)
        logreg_result = logreg_mod.fit(disp=0)
        pY = logreg_result.predict(self.X)
        stdY = np.sqrt(pY * (1.0 - pY))
        VX = self.X * np.lib.stride_tricks.as_strided(stdY, (stdY.size, self.X.shape[1]), (stdY.itemsize, 0))
        pinvVX = np.linalg.pinv(VX)
        return pY, stdY, VX, pinvVX

    def _score(self, G1):
        """Computes squaredform and GPG, input for p-value computation."""
        RxY = (self.Y.flatten() - self.pY)  # residual of y regressed on X, which here, is equivalent to sigma2*Py
        # (P is the projection matrix, which is idempotent)
        VG = G1 * np.lib.stride_tricks.as_strided(self.stdY, (self.stdY.size, G1.shape[1]), (self.stdY.itemsize, 0))
        GY = G1.T.dot(RxY)
        squaredform = (GY * GY).sum() / (2.0 * self.P)
        RxVG, Xd = super()._linreg(VG, X=self.VX, Xdagger=self.pinvVX)

        if G1.shape[0] < G1.shape[1]:
            GPG = RxVG.dot(RxVG.T) / (2.0 * self.P)
        else:
            GPG = RxVG.T.dot(RxVG) / (2.0 * self.P)
        return squaredform, GPG


class Scoretest2K(Scoretest):
    """Two-kernel score-based set-association test for continuous phenotypes.

    Sets up null model for given phenotypes, covariates and background kernel :math:`K_0` or background genotypes :math:`G_0`.
    If no covariates are given or if the covariates do not contain a bias column, a bias column is added.
    Compute p-value for alternative model with :func:`pv_alt_model`.

    Null model two-kernel:

    .. math:: Y = {\\alpha} X + {\\beta} G_0 + {\\epsilon}

    Alternative model two-kernel:

    .. math:: Y = {\\alpha} X + {\\beta} G_0 + {\\gamma} G_1 + {\\epsilon}

    With: :math:`X`: covariates, dimension :math:`nxc` (:math:`n:=` number of individuals, :math:`c:=` number of covariates)
    :math:`G_0`: variants to construct the background kernel :math:`K_0` from, correcting for population structure, dimensions :math:`nxm` (:math:`n:=` number of individuals, :math:`m:=` number of variants/variants)
    :math:`G_1`: set of variants to test, dimensions :math:`nxk` (:math:`n:=` number of individuals, :math:`k:=` number of variants in set to test association for)

    :param numpy.ndarray phenotypes: :math:`nx1` matrix containing the phenotype (:math:`n:=` number of individuals)
    :param numpy.ndarray covariates: :math:`nxc` matrix containing the covariates (:math:`n:=` number of individuals, :math:`c:=` number of covariates)
    :param numpy.ndarray K0: genetic similarity matrix/GRM :math:`K_0` accounting for confounding
    :param numpy.ndarray G0: genotype matrix :math:`G_0` used to contruct math:`K_0` to account for confounding
    :param boolean forcefullrank: for testing purposes only

    :ivar S: eigenvalues of PKP
    :ivar Xdagger: Moore-Penrose pseudo-inverse of the covariate matrix X
    :ivar sigma2e: environmental variance
    :ivar sigma2g: genetic variance
    """

    __slots__ = ["K0", "G0", "Xdagger", "S", "U", "lowrank", "UY", "UUY", "YUUY", "optparams", "sigma2e", "sigma2g"]

    def __init__(self, phenotypes, covariates=None, K0=None, G0=None, forcefullrank=False):
        """Constructor."""
        # note: super().__init__ simply fills the slots for covariates etc. no computation done yet:
        super().__init__(phenotypes, covariates)
        self.G0 = G0
        self.K0 = K0
        # spectral decomposition, needed to efficiently compute the matrix square root of P, see Lippert 2014, suppl. 7.3
        self.Xdagger, self.S, self.U, self.lowrank, self.UY, self.YUUY = self._compute_spectral_decomposition(forcefullrank=forcefullrank)
        self.optparams = self._compute_null_model()
        self.sigma2e = (1.0 - self.optparams["h2"]) * self.optparams["sigma2"]
        self.sigma2g = self.optparams["h2"] * self.optparams["sigma2"]

    def _compute_spectral_decomposition(self, forcefullrank=False):
        """Computes spectral decomposition of K0 or G0."""
        lowrank = False
        Xdagger = None

        # we want to compute the spectral decomposition of P (needed for matrix square root)
        # sigma2g * P = (S(Kg+delta*I)S)^dagger
        # we can compute the spectral decomposition of the right hand


        if self.K0 is not None:
            # K0 already computed, i.e. the full rank case, work with K0
            # compute SVD of SKS
            # see Lemma 10 in Lippert et al. 2014
            ar = np.arange(self.K0.shape[0])

            self.K0[ar, ar] += 1.0

            PxKPx, Xdagger = super()._linreg(Y=self.K0, X=self.X, Xdagger=Xdagger)
            PxKPx, self.Xdagger = super()._linreg(Y=PxKPx.T, X=self.X, Xdagger=Xdagger)

            # S are the eigenvalues
            # U are the eigenvectors
            [S, U] = LA.eigh(PxKPx)
            self.K0[ar, ar] -= 1.0
            U = U[:, self.D:self.N]
            S = S[self.D:self.N] - 1.0

        elif 0.7 * (self.Neff) <= self.G0.shape[1] or forcefullrank:
            # K0 gets computed, work with K0

            self.K0 = self.G0.dot(self.G0.T)
            # compute SVD of SKS
            # see Lemma 10 in Lippert et al. 2014
            # the rest is identical to the case above...
            ar = np.arange(self.K0.shape[0])
            self.K0[ar, ar] += 1.0

            PxKPx, Xdagger = super()._linreg(Y=self.K0, X=self.X, Xdagger=Xdagger)
            PxKPx, self.Xdagger = super()._linreg(Y=PxKPx.T, X=self.X, Xdagger=Xdagger)

            # S are the eigenvalues
            # U are the eigenvectors
            self.K0[ar, ar] -= 1.0
            [S, U] = LA.eigh(PxKPx)
            U = U[:, self.D:self.N]
            S = S[self.D:self.N] - 1.0

        else:
            # work with G0 instead of K0, this is the low-rank case

            PxG, Xdagger = super()._linreg(Y=self.G0, X=self.X, Xdagger=Xdagger)
            [U, S, V] = LA.svd(PxG, False, True)
            inonzero = S > 1E-10
            # S are the eigenvalues
            # U are the eigenvectors
            S = S[inonzero] * S[inonzero]
            U = U[:, inonzero]
            lowrank = True

        UY = U.T.dot(self.Y)

        if lowrank:
            Yres, Xdagger = super()._linreg(Y=self.Y, X=self.X, Xdagger=Xdagger)
            UUY = Yres - U.dot(UY)
            YUUY = (UUY * UUY).sum()
        else:
            YUUY = None

        return Xdagger, S, U, lowrank, UY, YUUY

    def _compute_null_model(self):
        """Computes parameters of null model."""
        resmin = [None]

        def f(x, resmin=resmin, **kwargs):
            res = self._nLLeval(h2=x)
            if (resmin[0] is None) or (res['nLL'] < resmin[0]['nLL']):
                resmin[0] = res
            return res['nLL']

        minimize1D(f, evalgrid=None, nGrid=20, minval=0.0, maxval=0.99999)

        # dictionary containing the model parameters at the optimal h2
        optparams = resmin[0]

        return optparams

    def _nLLeval(self, h2=0.0):
        """
        evaluate -ln( N( U^T*y | U^T*X*beta , h2*S + (1-h2)*I ) ),
        where K = USU^T
        --------------------------------------------------------------------------
        Input:
        h2      : mixture weight between K and Identity (environmental noise)
        --------------------------------------------------------------------------
        Output dictionary:
        'nLL'       : negative log-likelihood
        'sigma2'    : the model variance sigma^2
        'h2'        : mixture weight between Covariance and noise
        --------------------------------------------------------------------------
        """
        if (h2 < 0.0) or (h2 >= 1.0):
            return {'nLL': 3E20,
                    'h2': h2
                    }
        k = self.S.shape[0]

        Sd = h2 * self.S + (1.0 - h2)
        UYS = self.UY / np.lib.stride_tricks.as_strided(Sd, (Sd.size, self.UY.shape[1]), (Sd.itemsize, 0))

        YKY = (UYS * self.UY).sum()

        logdetK = np.emath.log(Sd).sum()

        if (self.lowrank):  # low rank part
            YKY += self.YUUY / (1.0 - h2)
            logdetK += np.emath.log(1.0 - h2) * (self.Neff * self.P - k)

        sigma2 = YKY / (self.Neff * self.P)
        nLL = 0.5 * (logdetK + self.Neff * self.P * (np.emath.log(2.0 * sp.pi * sigma2) + 1))
        result = {
            'nLL': nLL,
            'sigma2': sigma2,
            'h2': h2
        }
        return result


    def _score(self, G1):
        """Computes squaredform and GPG with a background kernel."""

        # SG
        RxG, Xdagger = super()._linreg(Y=G1, X=self.X, Xdagger=self.Xdagger)

        # UtSG
        UG = self.U.T.dot(RxG)

        if self.lowrank:
            UUG = RxG - self.U.dot(UG)

        # Compare to Lippert 2014, Lemma 11. Rescale eigenvalues according to mixing parameters
        # The inverse of the diagonal matrix of eigenvalues (Lambda + delta*I) is calculated trivially:
        Sd = 1.0 / (self.S * self.sigma2g + self.sigma2e)

        # matrix multiplication of UtSG with (Lambda + delta*I)^-1, which is called Sd here
        SUG = UG * np.lib.stride_tricks.as_strided(Sd, (Sd.size, UG.shape[1]), (Sd.itemsize, 0))

        GPY = SUG.T.dot(self.UY)
        if self.lowrank:
            GPY += UUG.T.dot(self.UUY) / self.sigma2e

        # see GPY in (14)
        squaredform = 0.5 * (GPY * GPY).sum()

        if G1.shape[0] > G1.shape[1]:
            GPG = SUG.T.dot(UG)
        else:
            GPG = SUG.dot(UG.T)


        if self.lowrank:
            if G1.shape[0] > G1.shape[1]:
                GPG_lowr = UUG.T.dot(UUG) / self.sigma2e
            else:
                GPG_lowr = UUG.dot(UUG.T) / self.sigma2e
            GPG += GPG_lowr

        GPG *= 0.5

        # in the original they compute expectationsqform (expected value) and varsqform (variance) fo the squared form.
        # these were not used.

        return squaredform, GPG

    def _score_conditional(self, G1, G2):
        """Computes squaredform and GPG with a background kernel."""

        n1 = G1.shape[1]

        Gc = np.concatenate([G1, G2], axis=1)

        # SG
        RxG, Xdagger = super()._linreg(Y=Gc, X=self.X, Xdagger=self.Xdagger)

        # UtSG
        UG = self.U.T.dot(RxG)

        if self.lowrank:
            UUG = RxG - self.U.dot(UG)

        # Compare to Lippert 2014, Lemma 11. Rescale eigenvalues according to mixing parameters
        # The inverse of the diagonal matrix of eigenvalues (Lambda + delta*I) is calculated trivially:
        Sd = 1.0 / (self.S * self.sigma2g + self.sigma2e)

        # matrix multiplication of UtSG with (Lambda + delta*I)^-1, which is called Sd here
        SUG = UG * np.lib.stride_tricks.as_strided(Sd, (Sd.size, UG.shape[1]), (Sd.itemsize, 0))

        GPY = SUG.T.dot(self.UY)
        if self.lowrank:
            GPY += UUG.T.dot(self.UUY) / self.sigma2e

        G2tPY = GPY[n1:]

        GPG = SUG.T.dot(UG)

        if self.lowrank:
            GPG_lowr = UUG.T.dot(UUG) / self.sigma2e
            GPG += GPG_lowr

        G1tPG1 = GPG[0:n1, 0:n1]
        G2tPG2 = GPG[n1:, n1:]
        G1tPG2 = GPG[0:n1, n1:]
        G2tPG1 = GPG[n1:, 0:n1]

        # conditioning of the test statistics:
        G1tPG2_G2tPG2inv = G1tPG2.dot(np.linalg.inv(G2tPG2))

        # conditional squaredform
        expected_teststat = G1tPG2_G2tPG2inv.dot(G2tPY)
        G1tPY_cond = GPY[:n1] - expected_teststat
        squaredform = 0.5 * (G1tPY_cond * G1tPY_cond).sum()

        # conditional G1tPG1 -> GPG
        GPG = G1tPG1 - G1tPG2_G2tPG2inv.dot(G2tPG1)
        GPG *= 0.5

        return squaredform, GPG
<|MERGE_RESOLUTION|>--- conflicted
+++ resolved
@@ -168,11 +168,9 @@
         """Computes p-value of the alternative model.
 
         :param numpy.ndarray G1: set of variants to test, dimensions :math:`nxk` (:math:`n:=` number of individuals, :math:`k:=` number of variants to test association for)
-<<<<<<< HEAD
-=======
+
         :param numpy.ndarray G2: set of variants to condition on (:math:`n:=` number of individuals, :math:`k:=` number of variants to condition on)
 
->>>>>>> 9161375c
         :return: p-value of the alternative model
         :rtype: float
         """
